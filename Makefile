--- conflicted
+++ resolved
@@ -3,11 +3,7 @@
 
 .PHONY: setup
 setup:
-<<<<<<< HEAD
-	python3 -m venv .env
-=======
 	$(PYTHON) -m venv .env
->>>>>>> 3b62af57
 	.env/bin/pip install --upgrade pip wheel
 	.env/bin/pip install --upgrade -r requirements.txt
 	.env/bin/pip install --upgrade -r requirements-dev.txt
@@ -38,11 +34,8 @@
 	    --check \
 	    --diff \
 	    gpxtrackposter tests scripts
-<<<<<<< HEAD
-=======
 	.env/bin/flake8 \
 	    gpxtrackposter tests scripts
->>>>>>> 3b62af57
 	.env/bin/pylint \
 	    gpxtrackposter tests scripts
 	.env/bin/mypy \
