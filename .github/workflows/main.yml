name: CI

on: [push, pull_request]

jobs:
  lint_and_test:
    runs-on: ${{matrix.os}}
    strategy:
      max-parallel: 4
      matrix:
<<<<<<< HEAD
        os: [ubuntu-latest, macos-latest, windows-latest]
        python-version: ["3.8", "3.9", "3.10", "3.11"]
    steps:
    - uses: actions/checkout@v2
    - name: Install system dependencies - ${{runner.os}}
      if: runner.os == 'Windows'
      run: |
        sed -i '/disable=/a \    no-member,' .pylintrc
    - name: Set up Python v${{matrix.python-version}} - ${{runner.os}}
      uses: actions/setup-python@v2
=======
        python-version: ["3.6", "3.7", "3.8", "3.9", "3.10"]
    steps:
    - uses: actions/checkout@v3
    - name: Set up Python ${{ matrix.python-version }}
      uses: actions/setup-python@v3
>>>>>>> 3b62af57
      with:
        python-version: ${{matrix.python-version}}
        cache: pip
    - name: Display Python version
      run: python --version
    - name: Install Python dependencies
      run: |
<<<<<<< HEAD
        python -m pip install --upgrade pip setuptools wheel
=======
        python -m pip install --upgrade pip
        pip install wheel
>>>>>>> 3b62af57
        pip install -r requirements.txt
        pip install -r requirements-dev.txt
    - name: Check formatting (black)
      run: black --line-length 120 --check --diff gpxtrackposter tests scripts
    - name: Lint (pylint)
      run: pylint gpxtrackposter tests scripts
    - name: Check types (mypy)
      run: mypy gpxtrackposter tests scripts
    - name: Check spelling (codespell)
      run: codespell README.md gpxtrackposter/*.py tests/*.py scripts/*.py
    - name: Run tests (pytest) with coverage
      run: |
        sudo locale-gen --lang de_DE.UTF-8
        sudo locale-gen --lang en_US.UTF-8
        sudo locale-gen --lang zh_CN.UTF-8
        python -m pytest --cov=gpxtrackposter --cov-branch --cov-report=term --cov-report=html -m "not full_run" tests<|MERGE_RESOLUTION|>--- conflicted
+++ resolved
@@ -8,7 +8,6 @@
     strategy:
       max-parallel: 4
       matrix:
-<<<<<<< HEAD
         os: [ubuntu-latest, macos-latest, windows-latest]
         python-version: ["3.8", "3.9", "3.10", "3.11"]
     steps:
@@ -19,13 +18,6 @@
         sed -i '/disable=/a \    no-member,' .pylintrc
     - name: Set up Python v${{matrix.python-version}} - ${{runner.os}}
       uses: actions/setup-python@v2
-=======
-        python-version: ["3.6", "3.7", "3.8", "3.9", "3.10"]
-    steps:
-    - uses: actions/checkout@v3
-    - name: Set up Python ${{ matrix.python-version }}
-      uses: actions/setup-python@v3
->>>>>>> 3b62af57
       with:
         python-version: ${{matrix.python-version}}
         cache: pip
@@ -33,12 +25,7 @@
       run: python --version
     - name: Install Python dependencies
       run: |
-<<<<<<< HEAD
         python -m pip install --upgrade pip setuptools wheel
-=======
-        python -m pip install --upgrade pip
-        pip install wheel
->>>>>>> 3b62af57
         pip install -r requirements.txt
         pip install -r requirements-dev.txt
     - name: Check formatting (black)
