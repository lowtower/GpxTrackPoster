name: CI

on: [push, pull_request]

jobs:
  lint_and_test:
    runs-on: ubuntu-latest
    strategy:
      max-parallel: 4
      matrix:
        python-version: [3.6, 3.7, 3.8]
    steps:
    - uses: actions/checkout@v2
    - name: Set up Python ${{ matrix.python-version }}
      uses: actions/setup-python@v2
      with:
        python-version: ${{ matrix.python-version }}
    - name: Install dependencies
      run: |
        python -m pip install --upgrade pip
        pip install -r requirements.txt
        pip install -r requirements-dev.txt
<<<<<<< HEAD
        git clone -b add-object-independent-bounds https://github.com/flopp/py-staticmaps.git temp_dir
=======
        git clone https://github.com/flopp/py-staticmaps.git temp_dir
>>>>>>> a71aa3a9
        cd temp_dir
        pip install .
        cd -
    - name: Check formatting (black)
      run: black --line-length 120 --check --diff gpxtrackposter tests scripts
    - name: Lint (pylint)
      run: pylint gpxtrackposter tests scripts
    - name: Check types (mypy)
      run: mypy gpxtrackposter tests scripts
    - name: Check spelling (codespell)
      run: codespell README.md gpxtrackposter/*.py tests/*.py scripts/*.py
    - name: Run tests (pytest)
      run: python -m pytest tests<|MERGE_RESOLUTION|>--- conflicted
+++ resolved
@@ -20,11 +20,7 @@
         python -m pip install --upgrade pip
         pip install -r requirements.txt
         pip install -r requirements-dev.txt
-<<<<<<< HEAD
-        git clone -b add-object-independent-bounds https://github.com/flopp/py-staticmaps.git temp_dir
-=======
         git clone https://github.com/flopp/py-staticmaps.git temp_dir
->>>>>>> a71aa3a9
         cd temp_dir
         pip install .
         cd -
