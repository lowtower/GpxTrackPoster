--- conflicted
+++ resolved
@@ -8,14 +8,9 @@
     strategy:
       max-parallel: 4
       matrix:
-<<<<<<< HEAD
-        os: [ubuntu-latest, macos-latest, windows-latest]
-        python-version: ["3.9", "3.10", "3.11", "3.12"]
-=======
 #        os: [ubuntu-latest, macos-latest, windows-latest]
         os: [ubuntu-latest, macos-latest]
         python-version: ["3.9", "3.10", "3.11", "3.12", "3.13"]
->>>>>>> 88d71170
     steps:
     - name: Git config
       run: git config --global core.autocrlf input
