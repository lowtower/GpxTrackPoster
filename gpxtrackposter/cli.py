#!/usr/bin/env python
"""
Entry point - cli.py
"""
# Copyright 2016-2023 Florian Pigorsch & Contributors. All rights reserved.
#
# Use of this source code is governed by a MIT-style
# license that can be found in the LICENSE file.

import argparse
import logging
import os
import sys
from typing import List, Optional

import appdirs  # type: ignore

from gpxtrackposter import (
    calendar_drawer,
    circular_drawer,
    github_drawer,
    grid_drawer,
    heatmap_drawer,
    poster,
    track_loader,
)
from gpxtrackposter.exceptions import ParameterError, PosterError
from gpxtrackposter.units import Units

__app_name__ = "create_poster"
__app_author__ = "flopp.net"

p = poster.Poster()
drawers = {
    "grid": grid_drawer.GridDrawer(p),
    "calendar": calendar_drawer.CalendarDrawer(p),
    "heatmap": heatmap_drawer.HeatmapDrawer(p),
    "circular": circular_drawer.CircularDrawer(p),
    "github": github_drawer.GithubDrawer(p),
}


def main() -> None:
    """Handle command line arguments and call other modules as needed."""

    # create basic args parser
    args_parser = create_parser()

    # add command line options for every single drawer type
    for _, drawer in drawers.items():
        drawer.create_args(args_parser)

    # parse all arguments
    args = parse_args(args_parser, sys.argv[1:])

    # fetch all arguments
    for _, drawer in drawers.items():
        drawer.fetch_args(args)

    # setup logging
    setup_logging(args.verbose, args.logfile)

    # setup loader
    loader = setup_loader(args)

    # setup tracks
    if args.from_strava:
        tracks = loader.load_strava_tracks(args.from_strava)
    else:
        tracks = loader.load_tracks(args.gpx_dir)
    if not tracks:
        if not args.clear_cache:
            print("No tracks found.")
        return

    # setup poster
    setup_poster(tracks, args)


def parse_args(args_parser: argparse.ArgumentParser, args: list) -> argparse.Namespace:
    """Parse arguments

    Args:
        args_parser: Argument parser
        args: arguments

    Returns:
        object: Namespace
    """
    return args_parser.parse_args(args)


def create_parser() -> argparse.ArgumentParser:
    """Add arguments to the parser

    Returns:
        object: ArgumentParser
    """
    args_parser = argparse.ArgumentParser(prog=__app_name__)
    args_parser.add_argument(
        "--gpx-dir",
        dest="gpx_dir",
        metavar="DIR",
        type=str,
        default=".",
        help="Directory containing GPX files (default: current directory).",
    )
    args_parser.add_argument(
        "--output",
        metavar="FILE",
        type=str,
        default="poster.svg",
        help='Name of generated SVG image file (default: "poster.svg").',
    )
    args_parser.add_argument(
        "--language",
        metavar="LANGUAGE",
        type=str,
        default="",
        help="Language (default: english).",
    )
    args_parser.add_argument(
        "--localedir",
        metavar="DIR",
        type=str,
        help="The directory where the translation files can be found (default: the system's locale directory).",
    )
    args_parser.add_argument(
        "--year",
        metavar="YEAR",
        type=str,
        default="all",
        help='Filter tracks by year; "NUM", "NUM-NUM", "all" (default: all years)',
    )
    args_parser.add_argument("--title", metavar="TITLE", type=str, help="Title to display.")
    args_parser.add_argument(
        "--athlete",
        metavar="NAME",
        type=str,
        default="John Doe",
        help='Athlete name to display (default: "John Doe").',
    )
    args_parser.add_argument(
        "--special",
        metavar="FILE",
        action="append",
        default=[],
        help="Mark track file from the GPX directory as special; use multiple times to mark " "multiple tracks.",
    )
    types = '", "'.join(drawers.keys())
    args_parser.add_argument(
        "--type",
        metavar="TYPE",
        default="grid",
        choices=drawers.keys(),
        help=f'Type of poster to create (default: "grid", available: "{types}").',
    )
    args_parser.add_argument(
        "--background-color",
        dest="background_color",
        metavar="COLOR",
        type=str,
        default="#222222",
        help='Background color of poster (default: "#222222").',
    )
    args_parser.add_argument(
        "--track-color",
        dest="track_color",
        metavar="COLOR",
        type=str,
        default="#4DD2FF",
        help='Color of tracks (default: "#4DD2FF").',
    )
    args_parser.add_argument(
        "--track-color2",
        dest="track_color2",
        metavar="COLOR",
        type=str,
        help="Secondary color of tracks (default: none).",
    )
    args_parser.add_argument(
        "--text-color",
        dest="text_color",
        metavar="COLOR",
        type=str,
        default="#FFFFFF",
        help='Color of text (default: "#FFFFFF").',
    )
    args_parser.add_argument(
        "--special-color",
        dest="special_color",
        metavar="COLOR",
        default="#FFFF00",
        help='Special track color (default: "#FFFF00").',
    )
    args_parser.add_argument(
        "--special-color2",
        dest="special_color2",
        metavar="COLOR",
        help="Secondary color of special tracks (default: none).",
    )
    args_parser.add_argument(
        "--units",
        dest="units",
        metavar="UNITS",
        type=str,
        choices=["metric", "imperial"],
        default="metric",
        help='Distance units; "metric", "imperial" (default: "metric").',
    )
    args_parser.add_argument(
        "--clear-cache",
        dest="clear_cache",
        action="store_true",
        help="Clear the track cache.",
    )
    args_parser.add_argument(
        "--workers",
        dest="workers",
        metavar="NUMBER_OF_WORKERS",
        type=int,
        help="Number of parallel track loading workers (default: number of CPU cores)",
    )
    args_parser.add_argument(
        "--from-strava",
        dest="from_strava",
        metavar="FILE",
        type=str,
        help="JSON file containing config used to get activities from strava",
    )
    args_parser.add_argument("--verbose", dest="verbose", action="store_true", help="Verbose logging.")
    args_parser.add_argument("--logfile", dest="logfile", metavar="FILE", type=str)
    args_parser.add_argument(
        "--special-distance",
        dest="special_distance",
        metavar="DISTANCE",
        type=float,
        default=10.0,
        help="Special Distance1 by km and color with the special_color",
    )
    args_parser.add_argument(
        "--special-distance2",
        dest="special_distance2",
        metavar="DISTANCE",
        type=float,
        default=20.0,
        help="Special Distance2 by km and color with the special_color2",
    )
    args_parser.add_argument(
        "--min-distance",
        dest="min_distance",
        metavar="DISTANCE",
        type=float,
        default=1.0,
        help="min distance by km for track filter",
    )
    args_parser.add_argument(
        "--activity-type",
        "--activity",
        dest="activity_type",
        metavar="ACTIVITY_TYPE",
        type=str,
        default="all",
        help="Filter tracks by activity type; e.g. 'running' (default: all activity types)",
    )
    args_parser.add_argument(
        "--with-animation",
        dest="with_animation",
        action="store_true",
        help="add animation to the poster",
    )
    args_parser.add_argument(
        "--animation-time",
        dest="animation_time",
        type=int,
        default=30,
        help="animation duration (default: 30s)",
    )
    return args_parser


def setup_logging(verbose: bool = False, logfile: Optional[str] = None) -> logging.Logger:
<<<<<<< HEAD
    """Setup logging"""
=======
    """Set up logging"""
>>>>>>> f2776785
    log = logging.getLogger("gpxtrackposter")
    log.setLevel(logging.INFO if verbose else logging.ERROR)
    if logfile:
        handler = logging.FileHandler(logfile)
        log.addHandler(handler)
    return log


def setup_loader(args: argparse.Namespace) -> track_loader.TrackLoader:
<<<<<<< HEAD
    """Setup the tracks loader"""
=======
    """Set up the tracks loader"""
>>>>>>> f2776785
    loader = track_loader.TrackLoader(args.workers)
    loader.set_cache_dir(os.path.join(appdirs.user_cache_dir(__app_name__, __app_author__), "tracks"))
    if not loader.year_range.parse(args.year):
        raise ParameterError(f"Bad year range: {args.year}.")

    loader.special_file_names = args.special
    loader.set_min_length(args.min_distance * Units().km)
    loader.set_activity(args.activity_type)
    if args.clear_cache:
        print("Clearing cache...")
        loader.clear_cache()
    return loader


def setup_poster(tracks: List[track_loader.Track], args: argparse.Namespace) -> poster.Poster:
<<<<<<< HEAD
    """Setup the poster"""
=======
    """Set up the poster"""
>>>>>>> f2776785
    print(f"Creating poster of type {args.type} with {len(tracks)} tracks and storing it in file {args.output}...")
    pstr = poster.Poster()
    pstr.set_language(args.language, args.localedir)
    pstr.set_athlete(args.athlete)
    pstr.set_title(args.title if args.title else p.translate("MY TRACKS"))
    pstr.set_with_animation(args.with_animation)
    pstr.set_animation_time(args.animation_time)

    pstr.special_distance = {
        "special_distance": args.special_distance * Units().km,
        "special_distance2": args.special_distance2 * Units().km,
    }

    pstr.colors = {
        "background": args.background_color,
        "track": args.track_color,
        "track2": args.track_color2 or args.track_color,
        "special": args.special_color,
        "special2": args.special_color2 or args.special_color,
        "text": args.text_color,
    }
    pstr.units = args.units
    pstr.set_tracks(tracks)
    if args.type == "github":
        pstr.height = 55 + pstr.years.count() * 43
    pstr.draw(drawers[args.type], args.output)
    return pstr


if __name__ == "__main__":
    try:
        main()
    except PosterError as e:
        print(e)
        sys.exit(1)<|MERGE_RESOLUTION|>--- conflicted
+++ resolved
@@ -280,11 +280,7 @@
 
 
 def setup_logging(verbose: bool = False, logfile: Optional[str] = None) -> logging.Logger:
-<<<<<<< HEAD
-    """Setup logging"""
-=======
     """Set up logging"""
->>>>>>> f2776785
     log = logging.getLogger("gpxtrackposter")
     log.setLevel(logging.INFO if verbose else logging.ERROR)
     if logfile:
@@ -294,11 +290,7 @@
 
 
 def setup_loader(args: argparse.Namespace) -> track_loader.TrackLoader:
-<<<<<<< HEAD
-    """Setup the tracks loader"""
-=======
     """Set up the tracks loader"""
->>>>>>> f2776785
     loader = track_loader.TrackLoader(args.workers)
     loader.set_cache_dir(os.path.join(appdirs.user_cache_dir(__app_name__, __app_author__), "tracks"))
     if not loader.year_range.parse(args.year):
@@ -314,11 +306,7 @@
 
 
 def setup_poster(tracks: List[track_loader.Track], args: argparse.Namespace) -> poster.Poster:
-<<<<<<< HEAD
-    """Setup the poster"""
-=======
     """Set up the poster"""
->>>>>>> f2776785
     print(f"Creating poster of type {args.type} with {len(tracks)} tracks and storing it in file {args.output}...")
     pstr = poster.Poster()
     pstr.set_language(args.language, args.localedir)
