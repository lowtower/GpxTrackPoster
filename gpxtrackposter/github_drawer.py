<<<<<<< HEAD
# Copyright 2020-2023 Florian Pigorsch & Contributors. All rights reserved.
=======
"""Draw a GitHub style poster."""
# Copyright 2020-2022 Florian Pigorsch & Contributors. All rights reserved.
>>>>>>> 3b62af57
#
# Use of this source code is governed by a MIT-style
# license that can be found in the LICENSE file.

import calendar
import datetime
import locale

import pint  # type: ignore
import svgwrite  # type: ignore

from gpxtrackposter import utils
from gpxtrackposter.exceptions import PosterError
from gpxtrackposter.poster import Poster
from gpxtrackposter.tracks_drawer import TracksDrawer
from gpxtrackposter.xy import XY


class GithubDrawer(TracksDrawer):
    """Draw a github profile-like poster"""

    def __init__(self, the_poster: Poster):
        super().__init__(the_poster)

    def draw(self, dr: svgwrite.Drawing, g: svgwrite.container.Group, size: XY, offset: XY) -> None:
        """Iterate through the Poster's years, creating a calendar for each."""
        if len(self.poster.tracks) == 0:
            raise PosterError("No tracks to draw.")
        year_size = 200 * 4.0 / 80.0
        year_style = f"font-size:{year_size}px; font-family:Arial;"
        year_length_style = f"font-size:{110 * 3.0 / 80.0}px; font-family:Arial;"
        month_names_style = "font-size:2.5px; font-family:Arial"
        total_length_year_dict = self.poster.total_length_year_dict
        for year in self.poster.years.iter():
            g_year = dr.g(id=f"year{year}")
            g.add(g_year)

            start_date_weekday, _ = calendar.monthrange(year, 1)
            github_rect_first_day = datetime.date(year, 1, 1)
            # GitHub profile the first day start from the last Monday of the last year or the first Monday of this year
            # It depends on if the first day of this year is Monday or not.
            github_rect_day = github_rect_first_day + datetime.timedelta(-start_date_weekday)
            year_length = pint.Quantity(total_length_year_dict.get(year, 0))
            year_length_str = utils.format_float(self.poster.m2u(year_length))
            month_names = [
                locale.nl_langinfo(day)[:3]  # Get only first three letters
                for day in [
                    locale.MON_1,
                    locale.MON_2,
                    locale.MON_3,
                    locale.MON_4,
                    locale.MON_5,
                    locale.MON_6,
                    locale.MON_7,
                    locale.MON_8,
                    locale.MON_9,
                    locale.MON_10,
                    locale.MON_11,
                    locale.MON_12,
                ]
            ]
            km_or_mi = self.poster.u()
            g_year.add(
                dr.text(
                    f"{year}",
                    insert=offset.tuple(),
                    fill=self.poster.colors["text"],
                    alignment_baseline="hanging",
                    style=year_style,
                )
            )

            g_year.add(
                dr.text(
                    f"{year_length_str} {km_or_mi}",
                    insert=(offset.tuple()[0] + 165, offset.tuple()[1] + 2),
                    fill=self.poster.colors["text"],
                    alignment_baseline="hanging",
                    style=year_length_style,
                )
            )
            # add month name up to the poster one by one because of svg text auto trim the spaces.
            for num, name in enumerate(month_names):
                g_year.add(
                    dr.text(
                        f"{name}",
                        insert=(offset.tuple()[0] + 15.5 * num, offset.tuple()[1] + 14),
                        fill=self.poster.colors["text"],
                        style=month_names_style,
                    )
                )

            rect_x = 10.0
            dom = (2.6, 2.6)
            # add every day of this year for 53 weeks and per week has 7 days
            animate_index = 1
            year_count = self.poster.year_tracks_date_count_dict[year]
            key_times = utils.make_key_times(year_count)
            for _i in range(54):
                rect_y = offset.y + year_size + 2
                for _j in range(7):
                    if int(github_rect_day.year) > year:
                        break
                    rect_y += 3.5
                    color = "#444444"
                    date_title = str(github_rect_day)
                    if date_title in self.poster.tracks_by_date:
                        tracks = self.poster.tracks_by_date[date_title]
<<<<<<< HEAD
                        length = pint.Quantity(sum(t.length() for t in tracks))
=======
                        length = pint.quantity.Quantity(sum(t.length() for t in tracks))
>>>>>>> 3b62af57
                        distance1 = self.poster.special_distance["special_distance"]
                        distance2 = self.poster.special_distance["special_distance2"]
                        has_special = distance1 < length < distance2
                        color = self.color(self.poster.length_range_by_date, length, has_special)
                        if length >= distance2:
                            special_color = self.poster.colors.get("special2") or self.poster.colors.get("special")
                            if special_color is not None:
                                color = special_color
                        str_length = utils.format_float(self.poster.m2u(length))
                        date_title = f"{date_title} {str_length} {km_or_mi}"
                        # tricky for may cause animate error
                        if animate_index < len(key_times) - 1:
                            animate_index += 1

                    rect = dr.rect((rect_x, rect_y), dom, fill=color)
                    if self.poster.with_animation:
                        values = (
                            ";".join(["0"] * animate_index) + ";" + ";".join(["1"] * (len(key_times) - animate_index))
                        )
                        rect.add(
                            svgwrite.animate.Animate(
                                "opacity",
                                dur=f"{self.poster.animation_time}s",
                                values=values,
                                keyTimes=";".join(key_times),
                                repeatCount="1",
                            )
                        )
                    rect.set_desc(title=date_title)
                    g_year.add(rect)
                    github_rect_day += datetime.timedelta(1)
                rect_x += 3.5
            offset.y += 3.5 * 9 + year_size + 1.5<|MERGE_RESOLUTION|>--- conflicted
+++ resolved
@@ -1,9 +1,5 @@
-<<<<<<< HEAD
+"""Draw a GitHub style poster."""
 # Copyright 2020-2023 Florian Pigorsch & Contributors. All rights reserved.
-=======
-"""Draw a GitHub style poster."""
-# Copyright 2020-2022 Florian Pigorsch & Contributors. All rights reserved.
->>>>>>> 3b62af57
 #
 # Use of this source code is governed by a MIT-style
 # license that can be found in the LICENSE file.
@@ -112,11 +108,7 @@
                     date_title = str(github_rect_day)
                     if date_title in self.poster.tracks_by_date:
                         tracks = self.poster.tracks_by_date[date_title]
-<<<<<<< HEAD
                         length = pint.Quantity(sum(t.length() for t in tracks))
-=======
-                        length = pint.quantity.Quantity(sum(t.length() for t in tracks))
->>>>>>> 3b62af57
                         distance1 = self.poster.special_distance["special_distance"]
                         distance2 = self.poster.special_distance["special_distance2"]
                         has_special = distance1 < length < distance2
